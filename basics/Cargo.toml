--- conflicted
+++ resolved
@@ -5,14 +5,8 @@
 edition = "2018"
 
 [dependencies]
-<<<<<<< HEAD
-ntex = { version = "0.6.5", features = ["tokio"] }
-ntex-files = "0.2"
-ntex-session = "0.2"
-=======
 ntex = { version = "0.7.0", features = ["tokio"] }
 ntex-files = "0.3"
 ntex-session = "0.3"
->>>>>>> b650a5f8
 futures = "0.3"
 env_logger = "0.10"