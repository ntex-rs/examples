[package]
name = "unix-socket"
version = "2.0.0"
authors = ["Messense Lv <messense@icloud.com>"]
edition = "2018"

[dependencies]
<<<<<<< HEAD
ntex = { version = "0.6.5", features = ["tokio"] }
env_logger = "0.9"
=======
ntex = { version = "0.7.0", features = ["tokio"] }
env_logger = "0.10"
>>>>>>> b650a5f8
<|MERGE_RESOLUTION|>--- conflicted
+++ resolved
@@ -5,10 +5,5 @@
 edition = "2018"
 
 [dependencies]
-<<<<<<< HEAD
-ntex = { version = "0.6.5", features = ["tokio"] }
-env_logger = "0.9"
-=======
 ntex = { version = "0.7.0", features = ["tokio"] }
-env_logger = "0.10"
->>>>>>> b650a5f8
+env_logger = "0.10"