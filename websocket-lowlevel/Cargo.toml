--- conflicted
+++ resolved
@@ -13,13 +13,8 @@
 path = "src/client.rs"
 
 [dependencies]
-<<<<<<< HEAD
-ntex = { version = "0.6.5", features = ["tokio", "openssl"] }
-ntex-files = "0.2"
-=======
 ntex = { version = "0.7.0", features = ["tokio", "openssl"] }
 ntex-files = "0.3"
->>>>>>> b650a5f8
 env_logger = "0.10"
 futures = "0.3"
 
