[package]
name = "json_error"
version = "2.0.0"
authors = ["Kai Yao <kai.b.yao@gmail.com>"]
edition = "2018"

[dependencies]
<<<<<<< HEAD
ntex = { version = "0.6.5", features = ["tokio"] }
=======
ntex = { version = "0.7.0", features = ["tokio"] }
>>>>>>> b650a5f8
futures = "0.3"
serde = { version = "1.0", features = ["derive"] }
serde_json = "1.0"<|MERGE_RESOLUTION|>--- conflicted
+++ resolved
@@ -5,11 +5,7 @@
 edition = "2018"
 
 [dependencies]
-<<<<<<< HEAD
-ntex = { version = "0.6.5", features = ["tokio"] }
-=======
 ntex = { version = "0.7.0", features = ["tokio"] }
->>>>>>> b650a5f8
 futures = "0.3"
 serde = { version = "1.0", features = ["derive"] }
 serde_json = "1.0"