[package]
name = "run-in-thread"
version = "3.0.0"
authors = ["Nikolay Kim <fafhrd91@gmail.com>"]
edition = "2018"
description = "Run ntex in separate thread"

[dependencies]
<<<<<<< HEAD
ntex = { version = "0.6.5", features = ["tokio"] }
=======
ntex = { version = "0.7.0", features = ["tokio"] }
>>>>>>> b650a5f8
env_logger = "0.10"<|MERGE_RESOLUTION|>--- conflicted
+++ resolved
@@ -6,9 +6,5 @@
 description = "Run ntex in separate thread"
 
 [dependencies]
-<<<<<<< HEAD
-ntex = { version = "0.6.5", features = ["tokio"] }
-=======
 ntex = { version = "0.7.0", features = ["tokio"] }
->>>>>>> b650a5f8
 env_logger = "0.10"