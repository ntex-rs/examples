--- conflicted
+++ resolved
@@ -5,9 +5,5 @@
 edition = "2018"
 
 [dependencies]
-<<<<<<< HEAD
-ntex = { version = "0.6.5", features = ["openssl", "tokio"] }
-=======
 ntex = { version = "0.7.0", features = ["openssl", "tokio"] }
->>>>>>> b650a5f8
 openssl = "0.10"