[package]
name = "rustls-example"
version = "2.0.0"
authors = ["Nikolay Kim <fafhrd91@gmail.com>"]
edition = "2018"

[[bin]]
name = "rustls-server"
path = "src/main.rs"

[dependencies]
env_logger = "0.10"
rustls = "0.21"
rustls-pemfile = "0.3"
<<<<<<< HEAD
ntex = { version = "0.6.5", features = ["rustls", "tokio"] }
ntex-files = "0.2"
=======
ntex = { version = "0.7.0", features = ["rustls", "tokio"] }
ntex-files = "0.3"
>>>>>>> b650a5f8
<|MERGE_RESOLUTION|>--- conflicted
+++ resolved
@@ -12,10 +12,5 @@
 env_logger = "0.10"
 rustls = "0.21"
 rustls-pemfile = "0.3"
-<<<<<<< HEAD
-ntex = { version = "0.6.5", features = ["rustls", "tokio"] }
-ntex-files = "0.2"
-=======
 ntex = { version = "0.7.0", features = ["rustls", "tokio"] }
-ntex-files = "0.3"
->>>>>>> b650a5f8
+ntex-files = "0.3"