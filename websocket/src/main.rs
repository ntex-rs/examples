--- conflicted
+++ resolved
@@ -7,13 +7,8 @@
 use ntex::service::{fn_factory_with_config, fn_shutdown, Service};
 use ntex::util::Bytes;
 use ntex::web::{self, middleware, ws, App, Error, HttpRequest, HttpResponse};
-<<<<<<< HEAD
-use ntex::{channel::oneshot, rt, time};
-use ntex::{fn_service, pipeline};
-=======
 use ntex::{chain, fn_service};
 use ntex::{channel::oneshot, rt, time};
->>>>>>> b650a5f8
 use ntex_files as fs;
 
 /// How often heartbeat pings are sent
@@ -74,11 +69,7 @@
     });
 
     // pipe our service with on_shutdown callback
-<<<<<<< HEAD
-    Ok(pipeline(service).and_then(on_shutdown))
-=======
     Ok(chain(service).and_then(on_shutdown))
->>>>>>> b650a5f8
 }
 
 /// helper method that sends ping to client every heartbeat interval
