[package]
name = "websocket"
version = "3.0.0"
authors = ["Nikolay Kim <fafhrd91@gmail.com>"]
edition = "2018"

[[bin]]
name = "websocket-server"
path = "src/main.rs"

[[bin]]
name = "websocket-client"
path = "src/client.rs"

[dependencies]
<<<<<<< HEAD
ntex = { version = "0.6.5", features = ["tokio"] }
ntex-files = "0.2"
=======
ntex = { version = "0.7.0", features = ["tokio"] }
ntex-files = "0.3"
>>>>>>> b650a5f8
env_logger = "0.10"
futures = "0.3"<|MERGE_RESOLUTION|>--- conflicted
+++ resolved
@@ -13,12 +13,7 @@
 path = "src/client.rs"
 
 [dependencies]
-<<<<<<< HEAD
-ntex = { version = "0.6.5", features = ["tokio"] }
-ntex-files = "0.2"
-=======
 ntex = { version = "0.7.0", features = ["tokio"] }
 ntex-files = "0.3"
->>>>>>> b650a5f8
 env_logger = "0.10"
 futures = "0.3"