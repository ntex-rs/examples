[package]
name = "multipart-example"
version = "0.4.0"
authors = ["Bevan Hunt <bevan@bevanhunt.com>"]
edition = "2018"
license = "MIT"
description = "Simple file uploader in Ntex with Async/Await"
keywords = ["ntex", "multipart"]
repository = "https://github.com/ntex/examples"
readme = "README.md"

[dependencies]
<<<<<<< HEAD
ntex = { version = "0.6.5", features = ["tokio"] }
ntex-multipart = "0.2"
=======
ntex = { version = "0.7.0", features = ["tokio"] }
ntex-multipart = "0.3"
>>>>>>> b650a5f8
futures = "0.3"<|MERGE_RESOLUTION|>--- conflicted
+++ resolved
@@ -10,11 +10,6 @@
 readme = "README.md"
 
 [dependencies]
-<<<<<<< HEAD
-ntex = { version = "0.6.5", features = ["tokio"] }
-ntex-multipart = "0.2"
-=======
 ntex = { version = "0.7.0", features = ["tokio"] }
 ntex-multipart = "0.3"
->>>>>>> b650a5f8
 futures = "0.3"