<<<<<<< HEAD
use ntex::http;
use ntex::service::{Middleware, Service};
use ntex::util::{Either, Ready};
use ntex::web::{Error, ErrorRenderer, HttpResponse, WebRequest, WebResponse};
=======
use futures::future::{ok, Either, Ready};
use ntex::http;
use ntex::service::{Middleware, Service, ServiceCall, ServiceCtx};
use ntex::web::{Error, HttpResponse, WebRequest, WebResponse};
>>>>>>> b650a5f8

pub struct CheckLogin;

impl<S> Middleware<S> for CheckLogin {
    type Service = CheckLoginMiddleware<S>;

    fn create(&self, service: S) -> Self::Service {
        CheckLoginMiddleware { service }
    }
}

pub struct CheckLoginMiddleware<S> {
    service: S,
}

impl<S, Err> Service<WebRequest<Err>> for CheckLoginMiddleware<S>
where
    Err: 'static,
    S: Service<WebRequest<Err>, Response = WebResponse, Error = Error>,
    Err: ErrorRenderer,
{
    type Response = WebResponse;
    type Error = Error;
<<<<<<< HEAD
    type Future<'f> = Either<S::Future<'f>, Ready<Self::Response, Self::Error>> where Self: 'f;

    ntex::forward_poll_ready!(service);

    fn call(&self, req: WebRequest<Err>) -> Self::Future<'_> {
=======
    type Future<'f> = Either<ServiceCall<'f, S, WebRequest<Err>>, Ready<Result<Self::Response, Self::Error>>> where Self: 'f, Err: 'f;

    ntex::forward_poll_ready!(service);
    ntex::forward_poll_shutdown!(service);

    fn call<'a>(
        &'a self,
        req: WebRequest<Err>,
        ctx: ServiceCtx<'a, Self>,
    ) -> Self::Future<'a> {
>>>>>>> b650a5f8
        // We only need to hook into the `start` for this middleware.

        let is_logged_in = false; // Change this to see the change in outcome in the browser

        if is_logged_in {
            Either::Left(ctx.call(&self.service, req))
        } else {
            // Don't forward to /login if we are already on /login
            if req.path() == "/login" {
                Either::Left(ctx.call(&self.service, req))
            } else {
                Either::Right(
                    Ok(req.into_response(
                        HttpResponse::Found()
                            .header(http::header::LOCATION, "/login")
                            .finish()
                            .into_body(),
                    ))
                    .into(),
                )
            }
        }
    }
}<|MERGE_RESOLUTION|>--- conflicted
+++ resolved
@@ -1,14 +1,7 @@
-<<<<<<< HEAD
-use ntex::http;
-use ntex::service::{Middleware, Service};
-use ntex::util::{Either, Ready};
-use ntex::web::{Error, ErrorRenderer, HttpResponse, WebRequest, WebResponse};
-=======
 use futures::future::{ok, Either, Ready};
 use ntex::http;
 use ntex::service::{Middleware, Service, ServiceCall, ServiceCtx};
-use ntex::web::{Error, HttpResponse, WebRequest, WebResponse};
->>>>>>> b650a5f8
+use ntex::web::{Error, ErrorRenderer, HttpResponse, WebRequest, WebResponse};
 
 pub struct CheckLogin;
 
@@ -32,13 +25,6 @@
 {
     type Response = WebResponse;
     type Error = Error;
-<<<<<<< HEAD
-    type Future<'f> = Either<S::Future<'f>, Ready<Self::Response, Self::Error>> where Self: 'f;
-
-    ntex::forward_poll_ready!(service);
-
-    fn call(&self, req: WebRequest<Err>) -> Self::Future<'_> {
-=======
     type Future<'f> = Either<ServiceCall<'f, S, WebRequest<Err>>, Ready<Result<Self::Response, Self::Error>>> where Self: 'f, Err: 'f;
 
     ntex::forward_poll_ready!(service);
@@ -49,7 +35,6 @@
         req: WebRequest<Err>,
         ctx: ServiceCtx<'a, Self>,
     ) -> Self::Future<'a> {
->>>>>>> b650a5f8
         // We only need to hook into the `start` for this middleware.
 
         let is_logged_in = false; // Change this to see the change in outcome in the browser
@@ -61,15 +46,12 @@
             if req.path() == "/login" {
                 Either::Left(ctx.call(&self.service, req))
             } else {
-                Either::Right(
-                    Ok(req.into_response(
-                        HttpResponse::Found()
-                            .header(http::header::LOCATION, "/login")
-                            .finish()
-                            .into_body(),
-                    ))
-                    .into(),
-                )
+                Either::Right(ok(req.into_response(
+                    HttpResponse::Found()
+                        .header(http::header::LOCATION, "/login")
+                        .finish()
+                        .into_body(),
+                )))
             }
         }
     }
