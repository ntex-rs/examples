[package]
name = "static_index"
version = "3.0.0"
authors = ["Jose Marinez <digeratus@gmail.com>"]
edition = "2018"

[dependencies]
futures = "0.3"
env_logger = "0.10"

<<<<<<< HEAD
ntex = { version = "0.6.5", features = ["tokio"] }
ntex-files = "0.2"
=======
ntex = { version = "0.7.0", features = ["tokio"] }
ntex-files = "0.3"
>>>>>>> b650a5f8
<|MERGE_RESOLUTION|>--- conflicted
+++ resolved
@@ -8,10 +8,5 @@
 futures = "0.3"
 env_logger = "0.10"
 
-<<<<<<< HEAD
-ntex = { version = "0.6.5", features = ["tokio"] }
-ntex-files = "0.2"
-=======
 ntex = { version = "0.7.0", features = ["tokio"] }
-ntex-files = "0.3"
->>>>>>> b650a5f8
+ntex-files = "0.3"